import 'dart:async';
import 'dart:convert';
import 'dart:io';

import 'package:graphql_flutter/src/cache/in_memory.dart';
import 'package:graphql_flutter/src/exceptions.dart';
import 'package:http/http.dart' as http;

class Client {
  Client({
    String endPoint = '',
    InMemoryCache cache,
    String apiToken,
  }) {
    assert(endPoint != null);
    assert(cache != null);

    this.endPoint = endPoint;
    this.cache = cache;
    this.apiToken = apiToken;
    this.client = http.Client();
  }

  String _endpoint;
  String _apiToken;
  InMemoryCache _cache;

  http.Client client;

  // Setters
  set endPoint(String value) {
    _endpoint = value;
  }

  set apiToken(String value) {
    _apiToken = value;
  }

  set cache(InMemoryCache cache) {
    _cache = cache;
  }

  // Getters
  String get endPoint => this._endpoint;

  String get apiToken => this._apiToken;

  Map<String, String> get headers => {
        'Authorization': 'Bearer $apiToken',
        'Content-Type': 'application/json',
      };

  InMemoryCache get cache => this._cache;

  // Methods
  String _encodeBody(
    String query, {
    Map<String, dynamic> variables,
  }) {
    return json.encode({
      'query': query,
      'variables': variables,
    });
  }

  Map<String, dynamic> _parseResponse(http.Response response) {
    final int statusCode = response.statusCode;
    final String reasonPhrase = response.reasonPhrase;

    if (statusCode < 200 || statusCode >= 400) {
      throw http.ClientException(
        'Network Error: $statusCode $reasonPhrase',
      );
    }

    final Map<String, dynamic> jsonResponse = json.decode(response.body);

    if (jsonResponse['errors'] != null && jsonResponse['errors'].length > 0) {
<<<<<<< HEAD
      throw Exception(
        'Error returned by the server in the query' +
            jsonResponse['errors'].toString(),
=======
      throw GQLException(
        'Error returned by the server in the query',
        jsonResponse['errors'],
>>>>>>> b481f36d
      );
    }

    return jsonResponse['data'];
  }

  // The query method may send a request to your server if the appropriate data is not in your cache.
  Future<Map<String, dynamic>> query({
    String query,
    Map<String, dynamic> variables,
  }) async {
    final String body = _encodeBody(
      query,
      variables: variables,
    );

    try {
      final http.Response res = await client.post(
        endPoint,
        headers: headers,
        body: body,
      );

      final Map<String, dynamic> parsedResponse = _parseResponse(res);

      cache.write(body, parsedResponse);

      return parsedResponse;
    } on SocketException {
      throw NoConnectionException();
    } on http.ClientException {
      rethrow;
    } on GQLException {
      rethrow;
    }
  }

  // The readQuery method is very similar to the query method except that readQuery will never make a request to your GraphQL server.
  Map<String, dynamic> readQuery({
    String query,
    Map<String, dynamic> variables,
  }) {
    final String body = _encodeBody(
      query,
      variables: variables,
    );

    if (cache.hasEntity(body)) {
      return cache.read(body);
    } else {
      throw Exception('Can\'t find field in cache.');
    }
  }
}<|MERGE_RESOLUTION|>--- conflicted
+++ resolved
@@ -76,15 +76,9 @@
     final Map<String, dynamic> jsonResponse = json.decode(response.body);
 
     if (jsonResponse['errors'] != null && jsonResponse['errors'].length > 0) {
-<<<<<<< HEAD
-      throw Exception(
-        'Error returned by the server in the query' +
-            jsonResponse['errors'].toString(),
-=======
       throw GQLException(
         'Error returned by the server in the query',
         jsonResponse['errors'],
->>>>>>> b481f36d
       );
     }
 
