--- conflicted
+++ resolved
@@ -142,11 +142,7 @@
       };
 }
 
-<<<<<<< HEAD
-/// The server will send this connection keep alive message periodically.
-=======
 /// The server will send this message to keep the connection alive
->>>>>>> 6a4c18d9
 class ConnectionKeepAlive extends GraphQLSocketMessage {
   ConnectionKeepAlive() : super(MessageTypes.GQL_CONNECTION_KEEP_ALIVE);
 
@@ -167,11 +163,6 @@
   final dynamic data;
   final dynamic errors;
 
-<<<<<<< HEAD
-  SubscriptionData(this.id, this.data, this.errors) : super(MessageTypes.GQL_DATA);
-
-=======
->>>>>>> 6a4c18d9
   @override
   dynamic toJson() => <String, dynamic>{
         'type': type,
