import 'dart:async';

import 'package:flutter/material.dart';
import 'package:flutter_bloc/flutter_bloc.dart';
import 'package:graphql/client.dart';

import 'package:graphql_flutter_bloc_example/extended_bloc/repositories_bloc.dart';
import 'package:graphql_flutter_bloc_example/extended_bloc/graphql/event.dart';
import 'package:graphql_flutter_bloc_example/extended_bloc/graphql/state.dart';

class ExtendedBloc extends StatefulWidget {
  @override
  _ExtendedBlocState createState() => _ExtendedBlocState();
}

class _ExtendedBlocState extends State<ExtendedBloc> {
  Completer<void> _refreshCompleter;
  RepositoriesBloc bloc;

  @override
  void initState() {
    super.initState();
    _refreshCompleter = Completer<void>();
    bloc = BlocProvider.of<RepositoriesBloc>(context)..run();
  }

  Future _handleRefreshStart(Bloc bloc) {
    bloc.add(GraphqlRefetchEvent<Map<String, dynamic>>());
    return _refreshCompleter.future;
  }

  @override
  void dispose() {
    bloc.dispose();
    super.dispose();
  }

  void _handleRefreshEnd() {
    _refreshCompleter?.complete();
    _refreshCompleter = Completer();
  }

  @override
  Widget build(BuildContext context) {
    return Scaffold(
      appBar: AppBar(
        title: Text('Extended BLOC example'),
      ),
      body: RefreshIndicator(
        onRefresh: () async => _handleRefreshStart(bloc),
        child:
            BlocBuilder<RepositoriesBloc, GraphqlState<Map<String, dynamic>>>(
                bloc: bloc,
                builder: (_, state) {
                  Widget child = Container();

                  if (bloc.isLoading) {
                    child = Center(child: CircularProgressIndicator());
                  }

                  if (bloc.hasError) {
                    _handleRefreshEnd();
                    child = ListView(children: [
                      Text(
                        bloc.getError,
                        style: TextStyle(color: Theme.of(context).errorColor),
                      )
                    ]);
                  }

                  if (bloc.hasData) {
                    _handleRefreshEnd();
                    final itemCount =
                        state.data['viewer']['repositories']['nodes'].length;

                    if (itemCount == 0) {
                      child = ListView(children: [
                        Row(
                          mainAxisAlignment: MainAxisAlignment.center,
                          children: <Widget>[
                            Icon(Icons.inbox),
                            SizedBox(width: 8),
                            Text('No data'),
                          ],
                        )
                      ]);
                    } else {
                      child = ListView.separated(
                        separatorBuilder: (_, __) => SizedBox(
                          height: 8.0,
                        ),
                        key: PageStorageKey('reports'),
                        itemCount: itemCount,
                        itemBuilder: (BuildContext context, int index) {
                          final pageInfo =
                              state.data['viewer']['repositories']['pageInfo'];

                          if (bloc.shouldFetchMore(index, 1)) {
                            bloc.fetchMore(after: pageInfo['endCursor']);
                          }

                          final node = state.data['viewer']['repositories']
                              ['nodes'][index];

                          Widget tile = ListTile(
                            title: Text(node['name']),
                          );

                          if (bloc.isFetchingMore && index == itemCount - 1) {
                            tile = Column(
                              children: [
                                tile,
                                Padding(
                                  padding: const EdgeInsets.all(16.0),
                                  child: CircularProgressIndicator(),
                                ),
                              ],
                            );
                          }

                          return tile;
                        },
                      );
                    }
                  }

                  return AnimatedSwitcher(
                    duration: Duration(milliseconds: 300),
                    child: child,
                  );
                }),
      ),
    );
  }
<<<<<<< HEAD
}

String parseOperationException(OperationException error) {
  if (error.linkException != null) {
    final exception = error.linkException;

    if (exception is NetworkException) {
      return 'Failed to connect to ${exception.uri}';
    } else {
      return exception.toString();
    }
  }

  if (error.graphqlErrors != null && error.graphqlErrors.isNotEmpty) {
    final errors = error.graphqlErrors;

    return errors.first.message;
  }

  return 'Unknown error';
=======
>>>>>>> 78634e74
}<|MERGE_RESOLUTION|>--- conflicted
+++ resolved
@@ -132,27 +132,4 @@
       ),
     );
   }
-<<<<<<< HEAD
-}
-
-String parseOperationException(OperationException error) {
-  if (error.linkException != null) {
-    final exception = error.linkException;
-
-    if (exception is NetworkException) {
-      return 'Failed to connect to ${exception.uri}';
-    } else {
-      return exception.toString();
-    }
-  }
-
-  if (error.graphqlErrors != null && error.graphqlErrors.isNotEmpty) {
-    final errors = error.graphqlErrors;
-
-    return errors.first.message;
-  }
-
-  return 'Unknown error';
-=======
->>>>>>> 78634e74
 }