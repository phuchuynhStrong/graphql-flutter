# GraphQL Client

[![Build Status][build-status-badge]][build-status-link]
[![Coverage][coverage-badge]][coverage-link]
[![version][version-badge]][package-link]
[![MIT License][license-badge]][license-link]
[![All Contributors](https://img.shields.io/badge/all_contributors-15-orange.svg)][contributors-link]
[![PRs Welcome][prs-badge]](http://makeapullrequest.com)

[![Watch on GitHub](https://img.shields.io/github/watchers/zino-app/graphql-flutter.svg?style=flat&logo=github&colorB=deeppink&label=Watchers)](https://github.com/felangel/bloc)
[![Star on GitHub](https://img.shields.io/github/stars/zino-app/graphql-flutter.svg?style=flat&logo=github&colorB=deeppink&label=Stars)](https://github.com/felangel/bloc)
[![Discord](https://img.shields.io/discord/559455668810153989.svg?label=&logo=discord&logoColor=ffffff&color=7389D8&labelColor=6A7EC2)](https://discord.gg/tXTtBfC)

## Installation 

First, depend on this package:

```yaml
dependencies:
  graphql: ^1.0.1-beta
```

And then import it inside your dart code:

```dart
import 'package:graphql/client.dart';
```

<<<<<<< HEAD
## Usage

To connect to a GraphQL Server, we first need to create a `GraphQLClient`. A `GraphQLClient` requires both a `cache` and a `link` to be initialized. 

In our example below, we will be using the Github Public API. In our example below, we are going to use `HttpLink` which we will concatinate with `AuthLink` so as to attach our github access token. For the cache, we are going to use `InMemoryCache`.

```dart
...

final HttpLink _httpLink = HttpLink(
    uri: 'https://api.github.com/graphql',
);

final AuthLink _authLink = AuthLink(
    getToken: () async => 'Bearer $YOUR_PERSONAL_ACCESS_TOKEN',
);

final Link _link = _authLink.concat(_httpLink as Link);

final GraphQLClient _client = GraphQLClient(
        cache: InMemoryCache(),
        link: _link,
    );

...

```

Once you have initialized a client, now you can queries and mutations.
=======
Usage for the standalone client is still poorly documented
>>>>>>> 9e15ffea

### Query

Creating a query is as simple as creating a multiline string:

```dart
const String readRepositories = r'''
  query ReadRepositories($nRepositories: Int!) {
    viewer {
      repositories(last: $nRepositories) {
        nodes {
          __typename
          id
          name
          viewerHasStarred
        }
      }
    }
  }
''';
```

Then create a `QueryOptions` object with the query string as the document and pass any variables necessary. 

In our case, we need pass `nRepositories` variable and the document name is `readRepositories`. 

```dart

const int nRepositories = 50;

final QueryOptions options = QueryOptions(
    document: readRepositories,
    variables: <String, dynamic>{
        'nRepositories': nRepositories,
    },
);

```

And finally you can send the query to the server and `await` the response:

```dart
...

final QueryResult result = await _client.query(options);

if (result.hasErrors) {
    print(result.errors);
}

final List<dynamic> repositories =
    result.data['viewer']['repositories']['nodes'] as List<dynamic>;

...
```

### Mutations 

Creating a Matation is also similar to creating a query, with a small difference. First, start with a multiline string:

```dart
const String addStar = r'''
  mutation AddStar($starrableId: ID!) {
    action: addStar(input: {starrableId: $starrableId}) {
      starrable {
        viewerHasStarred
      }
    }
  }
''';
```

Then instead of the `QueryOptions`, for mutations we will `MutationOptions`, which is where we pass our mutation and id of the repository we are starring.

```dart
...

final MutationOptions options = MutationOptions(
  document: addStar,
  variables: <String, dynamic>{
    'starrableId': repositoryID,
  },
);

...
```

And finally you can send the query to the server and `await` the response:

```dart
...

final QueryResult result = await _client.mutate(options);

if (result.hasErrors) {
  print(result.errors);
  return;
}

final bool isStarrred =
    result.data['action']['starrable']['viewerHasStarred'] as bool;

if (isStarrred) {
  print('Thanks for your star!');
  return;
}

...
```

[build-status-badge]: https://api.cirrus-ci.com/github/truongsinh/graphql-flutter.svg
[build-status-link]: https://cirrus-ci.com/github/truongsinh/dart-uuid/master
[coverage-badge]: https://codecov.io/gh/truongsinh/graphql-flutter/branch/master/graph/badge.svg
[coverage-link]: https://codecov.io/gh/truongsinh/graphql-flutter
[version-badge]: https://img.shields.io/pub/v/graphql.svg
[package-link]: https://pub.dartlang.org/packages/graphql/versions/1.0.1-beta.4
[license-badge]: https://img.shields.io/github/license/zino-app/graphql-flutter.svg
[license-link]: https://github.com/zino-app/graphql-flutter/blob/master/LICENSE
[prs-badge]: https://img.shields.io/badge/PRs-welcome-brightgreen.svg
[prs]: http://makeapullrequest.com
[github-watch-badge]: https://img.shields.io/github/watchers/zino-app/graphql-flutter.svg?style=social
[github-watch]: https://github.com/zino-app/graphql-flutter/watchers
[github-star-badge]: https://img.shields.io/github/stars/zino-app/graphql-flutter.svg?style=social
[github-star]: https://github.com/zino-app/graphql-flutter/stargazers
[contributors-link]: https://github.com/zino-app/graphql-flutter#contributors<|MERGE_RESOLUTION|>--- conflicted
+++ resolved
@@ -26,7 +26,6 @@
 import 'package:graphql/client.dart';
 ```
 
-<<<<<<< HEAD
 ## Usage
 
 To connect to a GraphQL Server, we first need to create a `GraphQLClient`. A `GraphQLClient` requires both a `cache` and a `link` to be initialized. 
@@ -55,10 +54,8 @@
 
 ```
 
-Once you have initialized a client, now you can queries and mutations.
-=======
-Usage for the standalone client is still poorly documented
->>>>>>> 9e15ffea
+Once you have initialized a client, now you can run queries and mutations.
+
 
 ### Query
 
