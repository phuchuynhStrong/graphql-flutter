import 'package:gql/language.dart';
import 'package:graphql_flutter/graphql_flutter.dart';
import 'package:rxdart/subjects.dart';

import '../graphql_operation/mutations/mutations.dart' as mutations;
import '../graphql_operation/queries/readRepositories.dart' as queries;

// ignore: uri_does_not_exist
import '../local.dart';

class Repo {
  const Repo({this.id, this.name, this.viewerHasStarred});
  final String id;
  final String name;
  final bool viewerHasStarred;
}

class Bloc {
  Bloc() {
    _queryRepo();
    _updateNumberOfRepo.listen((int n) async => _queryRepo(nRepositories: n));
    _toggleStarSubject.listen((Repo t) async {
      _toggleStarLoadingSubject.add(t.id);
      // @todo handle error
      final _ = await _mutateToggleStar(t);

      _repoSubject.add(_repoSubject.value.map((Repo e) {
        if (e.id != t.id) {
          return e;
        }
        return Repo(
            id: t.id, name: t.name, viewerHasStarred: !t.viewerHasStarred);
      }).toList());
      _toggleStarLoadingSubject.add(null);
    });
  }

  final BehaviorSubject<List<Repo>> _repoSubject =
      BehaviorSubject<List<Repo>>();
  Stream<List<Repo>> get repoStream => _repoSubject.stream;

  final ReplaySubject<Repo> _toggleStarSubject = ReplaySubject<Repo>();
  Sink<Repo> get toggleStarSink => _toggleStarSubject;

  /// The repo currently loading, if any
  final BehaviorSubject<String> _toggleStarLoadingSubject =
      BehaviorSubject<String>();

  Stream<String> get toggleStarLoadingStream =>
      _toggleStarLoadingSubject.stream;

  final BehaviorSubject<int> _updateNumberOfRepo = BehaviorSubject<int>();

  Sink<int> get updateNumberOfRepoSink => _updateNumberOfRepo;

  static final HttpLink _httpLink = HttpLink(
    uri: 'https://api.github.com/graphql',
  );

  static final AuthLink _authLink = AuthLink(
    // ignore: undefined_identifier
    getToken: () async => 'Bearer $YOUR_PERSONAL_ACCESS_TOKEN',
  );

  static final Link _link = _authLink.concat(_httpLink);

  static final GraphQLClient _client = GraphQLClient(
    cache: NormalizedInMemoryCache(
      dataIdFromObject: typenameDataIdFromObject,
    ),
    link: _link,
  );

  Future<QueryResult> _mutateToggleStar(Repo repo) async {
<<<<<<< HEAD
    final MutationOptions _options = MutationOptions(
      document:
=======
    final _options = MutationOptions(
      documentNode:
>>>>>>> e81ea04b
          gql(repo.viewerHasStarred ? mutations.removeStar : mutations.addStar),
      variables: <String, String>{
        'starrableId': repo.id,
      },
//      fetchPolicy: widget.options.fetchPolicy,
//      errorPolicy: widget.options.errorPolicy,
    );

    final result = await _client.mutate(_options);
    return result;
  }

  Future<void> _queryRepo({int nRepositories = 50}) async {
    // null is loading
    _repoSubject.add(null);
//    FetchPolicy fetchPolicy = widget.options.fetchPolicy;
//
//    if (fetchPolicy == FetchPolicy.cacheFirst) {
//      fetchPolicy = FetchPolicy.cacheAndNetwork;
//    }
<<<<<<< HEAD
    final WatchQueryOptions _options = WatchQueryOptions(
      document: parseString(queries.readRepositories),
=======
    final _options = WatchQueryOptions(
      documentNode: parseString(queries.readRepositories),
>>>>>>> e81ea04b
      variables: <String, dynamic>{
        'nRepositories': nRepositories,
      },
//      fetchPolicy: fetchPolicy,
//      errorPolicy: widget.options.errorPolicy,
      pollInterval: 4,
      fetchResults: true,
//      context: widget.options.context,
    );

    final result = await _client.query(_options);

    if (result.hasException) {
      _repoSubject.addError(result.exception);
      return;
    }

    // result.data can be either a [List<dynamic>] or a [Map<String, dynamic>]
    final repositories =
        result.data['viewer']['repositories']['nodes'] as List<dynamic>;

    _repoSubject.add(repositories
        .map((dynamic e) => Repo(
              id: e['id'] as String,
              name: e['name'] as String,
              viewerHasStarred: e['viewerHasStarred'] as bool,
            ))
        .toList());
  }
}<|MERGE_RESOLUTION|>--- conflicted
+++ resolved
@@ -54,7 +54,7 @@
   Sink<int> get updateNumberOfRepoSink => _updateNumberOfRepo;
 
   static final HttpLink _httpLink = HttpLink(
-    uri: 'https://api.github.com/graphql',
+    'https://api.github.com/graphql',
   );
 
   static final AuthLink _authLink = AuthLink(
@@ -72,13 +72,8 @@
   );
 
   Future<QueryResult> _mutateToggleStar(Repo repo) async {
-<<<<<<< HEAD
-    final MutationOptions _options = MutationOptions(
+    final _options = MutationOptions(
       document:
-=======
-    final _options = MutationOptions(
-      documentNode:
->>>>>>> e81ea04b
           gql(repo.viewerHasStarred ? mutations.removeStar : mutations.addStar),
       variables: <String, String>{
         'starrableId': repo.id,
@@ -99,13 +94,8 @@
 //    if (fetchPolicy == FetchPolicy.cacheFirst) {
 //      fetchPolicy = FetchPolicy.cacheAndNetwork;
 //    }
-<<<<<<< HEAD
-    final WatchQueryOptions _options = WatchQueryOptions(
+    final _options = WatchQueryOptions(
       document: parseString(queries.readRepositories),
-=======
-    final _options = WatchQueryOptions(
-      documentNode: parseString(queries.readRepositories),
->>>>>>> e81ea04b
       variables: <String, dynamic>{
         'nRepositories': nRepositories,
       },
