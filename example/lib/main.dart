--- conflicted
+++ resolved
@@ -1,248 +1,4 @@
 import 'package:flutter/material.dart';
-<<<<<<< HEAD
-import 'package:graphql_flutter/graphql_flutter.dart';
-
-import './mutations/mutations.dart' as mutations;
-import './queries/readRepositories.dart' as queries;
-
-const String YOUR_PERSONAL_ACCESS_TOKEN = '<YOUR_PERSONAL_ACCESS_TOKEN>';
-
-void main() => runApp(MyApp());
-
-final HttpLink httpLink = HttpLink(
-  uri: 'https://api.github.com/graphql',
-);
-
-final AuthLink authLink = AuthLink(
-  getToken: () async => 'Bearer $YOUR_PERSONAL_ACCESS_TOKEN',
-);
-
-// to handle subscriptions
-final WebSocketLink websocketLink = WebSocketLink(
-  url: 'ws://localhost:8080/ws/graphql',
-  config: SocketClientConfig(autoReconnect: true, inactivityTimeout: Duration(seconds: 15)),
-);
-
-// the order is important!
-final Link link = authLink.concat(httpLink).concat(websocketLink);
-
-class MyApp extends StatelessWidget {
-  @override
-  Widget build(BuildContext context) {
-    // websocketLink.connectOrReconnect();
-
-    final ValueNotifier<GraphQLClient> client = ValueNotifier<GraphQLClient>(
-      GraphQLClient(
-        cache: NormalizedInMemoryCache(
-          dataIdFromObject: typenameDataIdFromObject,
-        ),
-        link: link,
-      ),
-    );
-
-    return GraphQLProvider(
-      client: client,
-      child: CacheProvider(
-        child: MaterialApp(
-          title: 'GraphQL Flutter Demo',
-          theme: ThemeData(
-            primarySwatch: Colors.blue,
-          ),
-          home: const MyHomePage(title: 'GraphQL Flutter Home Page'),
-        ),
-      ),
-    );
-  }
-}
-
-class MyHomePage extends StatefulWidget {
-  const MyHomePage({
-    Key key,
-    this.title,
-  }) : super(key: key);
-
-  final String title;
-
-  @override
-  _MyHomePageState createState() => _MyHomePageState();
-}
-
-class _MyHomePageState extends State<MyHomePage> {
-  int nRepositories = 50;
-
-  void changeQuery(String number) {
-    setState(() {
-      nRepositories = int.parse(number) ?? 50;
-    });
-  }
-
-  @override
-  Widget build(BuildContext context) {
-    return Scaffold(
-      appBar: AppBar(
-        title: Text(widget.title),
-      ),
-      body: Container(
-        padding: const EdgeInsets.symmetric(horizontal: 8.0),
-        child: Column(
-          mainAxisAlignment: MainAxisAlignment.start,
-          mainAxisSize: MainAxisSize.max,
-          children: <Widget>[
-            TextField(
-              decoration: const InputDecoration(
-                labelText: 'Number of repositories (default 50)',
-              ),
-              keyboardType: TextInputType.number,
-              onSubmitted: changeQuery,
-            ),
-            Query(
-              options: QueryOptions(
-                document: queries.readRepositories,
-                variables: <String, dynamic>{
-                  'nRepositories': nRepositories,
-                },
-                pollInterval: 4,
-              ),
-              builder: (QueryResult result) {
-                if (result.loading) {
-                  return const Center(
-                    child: CircularProgressIndicator(),
-                  );
-                }
-
-                if (result.hasErrors) {
-                  return Text('\nErrors: \n  ' + result.errors.join(',\n  '));
-                }
-
-                // result.data can be either a [List<dynamic>] or a [Map<String, dynamic>]
-                final List<dynamic> repositories = result.data['viewer']['repositories']['nodes'];
-
-                return Expanded(
-                  child: ListView.builder(
-                    itemCount: repositories.length,
-                    itemBuilder: (BuildContext context, int index) => StarrableRepository(repository: repositories[index]),
-                  ),
-                );
-              },
-            ),
-            Subscription<Map<String, dynamic>>(
-              'test',
-              queries.testSubscription,
-              builder: ({loading, payload, dynamic error}) => loading ? Text('Loading...') : Text(payload.toString()),
-            ),
-            Subscription<Map<String, dynamic>>(
-              'test',
-              queries.testSubscription,
-              builder: ({loading, payload, dynamic error}) => loading ? Text('Loading2...') : Text(payload.toString()),
-            ),
-            Subscription<Map<String, dynamic>>(
-              'test',
-              queries.testSubscription,
-              builder: ({loading, payload, dynamic error}) => loading ? Text('Loading3...') : Text(payload.toString()),
-            )
-          ],
-        ),
-      ),
-    );
-  }
-}
-
-class StarrableRepository extends StatefulWidget {
-  const StarrableRepository({
-    Key key,
-    @required this.repository,
-  }) : super(key: key);
-
-  final Map<String, Object> repository;
-
-  @override
-  StarrableRepositoryState createState() {
-    return new StarrableRepositoryState();
-  }
-}
-
-class StarrableRepositoryState extends State<StarrableRepository> {
-  bool loading = false;
-
-  Map<String, Object> extractRepositoryData(Map<String, Object> data) {
-    final Map<String, Object> action = data['action'];
-
-    if (action == null) {
-      return null;
-    }
-
-    return action['starrable'];
-  }
-
-  bool get viewerHasStarred => widget.repository['viewerHasStarred'];
-
-  @override
-  Widget build(BuildContext context) {
-    final bool starred = loading ? !viewerHasStarred : viewerHasStarred;
-
-    return Mutation(
-      key: Key(starred.toString()),
-      options: MutationOptions(
-        document: starred ? mutations.removeStar : mutations.addStar,
-      ),
-      builder: (RunMutation toggleStar, QueryResult result) {
-        return ListTile(
-          leading: starred
-              ? const Icon(
-                  Icons.star,
-                  color: Colors.amber,
-                )
-              : const Icon(Icons.star_border),
-          trailing: loading ? const CircularProgressIndicator() : null,
-          title: Text(widget.repository['name']),
-          onTap: () {
-            // optimistic ui updates are not implemented yet,
-            // so we track loading manually
-            setState(() {
-              loading = true;
-            });
-            toggleStar(<String, dynamic>{
-              'starrableId': widget.repository['id'],
-            });
-          },
-        );
-      },
-      update: (Cache cache, QueryResult result) {
-        if (result.hasErrors) {
-          print(result.errors);
-        } else {
-          final Map<String, Object> updated = Map<String, Object>.from(widget.repository)..addAll(extractRepositoryData(result.data));
-
-          cache.write(typenameDataIdFromObject(updated), updated);
-        }
-      },
-      onCompleted: (QueryResult result) {
-        showDialog<AlertDialog>(
-          context: context,
-          builder: (BuildContext context) {
-            return AlertDialog(
-              title: Text(
-                extractRepositoryData(result.data)['viewerHasStarred'] ? 'Thanks for your star!' : 'Sorry you changed your mind!',
-              ),
-              actions: <Widget>[
-                SimpleDialogOption(
-                  child: const Text('Dismiss'),
-                  onPressed: () {
-                    Navigator.of(context).pop();
-                  },
-                )
-              ],
-            );
-          },
-        );
-        setState(() {
-          loading = false;
-        });
-      },
-    );
-  }
-}
-=======
 import './graphql_bloc/main.dart' show GraphQLBlocPatternScreen;
 import './graphql_widget/main.dart' show GraphQLWidgetScreen;
 
@@ -267,7 +23,7 @@
                             context,
                             MaterialPageRoute<GraphQLWidgetScreen>(
                               builder: (BuildContext context) =>
-                              GraphQLBlocPatternScreen(),
+                                  GraphQLBlocPatternScreen(),
                             ),
                           );
                         },
@@ -279,7 +35,7 @@
                             context,
                             MaterialPageRoute<GraphQLWidgetScreen>(
                               builder: (BuildContext context) =>
-                              const GraphQLWidgetScreen(),
+                                  const GraphQLWidgetScreen(),
                             ),
                           );
                         },
@@ -290,5 +46,4 @@
               ),
         ),
       ),
-    );
->>>>>>> 1145fee6
+    );