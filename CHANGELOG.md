--- conflicted
+++ resolved
@@ -1,16 +1,11 @@
-<<<<<<< HEAD
 ## [1.0.0-alpha.3] - September 2 2018
-=======
-## [0.9.2] - 2 September 2018
->>>>>>> eb0029a6
-
-### Breaking changes
-
-n/a
-
-#### Fixes / Enhancements
-
-<<<<<<< HEAD
+
+### Breaking changes
+
+n/a
+
+#### Fixes / Enhancements
+
 - Reverted changes to the required Dart version. @HofmannZ
 - Added missing return statsments. @HofmannZ
 
@@ -60,13 +55,20 @@
 #### Docs
 
 - Implement the new link system in the example. @HofmannZ
-=======
+
+## [0.9.2] - 2 September 2018
+
+### Breaking changes
+
+n/a
+
+#### Fixes / Enhancements
+
 - Upgrade dependencies. @HofmannZ
 
 #### Docs
 
 - Added a refrence to our next major release. @HofmannZ
->>>>>>> eb0029a6
 
 ## [0.9.1] - August 30 2018
 
